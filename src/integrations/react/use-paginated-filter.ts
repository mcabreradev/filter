import { useState, useMemo, useCallback } from 'react';
import type { Expression, FilterOptions } from '../../types';
import type { UsePaginatedFilterResult } from './react.types';
import { DEFAULT_PAGE_SIZE, DEFAULT_INITIAL_PAGE } from './react.constants';
<<<<<<< HEAD
import { getPageData, createPaginationResult, validatePageNumber, validatePageSize } from '../shared';
=======
import {
  getPageData,
  createPaginationResult,
  validatePageNumber,
  validatePageSize,
} from '../shared';
>>>>>>> 9c52f5f0
import { useFilterCore, useIsFiltering } from './react.utils';

export function usePaginatedFilter<T>(
  data: T[],
  expression: Expression<T>,
  initialPageSize: number = DEFAULT_PAGE_SIZE,
  options?: FilterOptions,
): UsePaginatedFilterResult<T> {
  const [pg, setPg] = useState(DEFAULT_INITIAL_PAGE);
  const [sz, setSz] = useState(validatePageSize(initialPageSize));

  const filtered = useFilterCore(data, expression, options);
  const isFiltering = useIsFiltering(filtered, data);

<<<<<<< HEAD
  const pgState = useMemo(() => ({ currentPage: pg, pageSize: sz, totalItems: filtered.length }), [pg, sz, filtered.length]);
  const pgData = useMemo(() => getPageData(filtered, pg, sz), [filtered, pg, sz]);
  const pgResult = useMemo(() => createPaginationResult(pgData, filtered, pgState), [pgData, filtered, pgState]);

  const nextPage = useCallback(() => setPg(p => validatePageNumber(p + 1, pgResult.totalPages)), [pgResult.totalPages]);
  const previousPage = useCallback(() => setPg(p => validatePageNumber(p - 1, pgResult.totalPages)), [pgResult.totalPages]);
  const goToPage = useCallback((p: number) => setPg(validatePageNumber(p, pgResult.totalPages)), [pgResult.totalPages]);
=======
  const pgState = useMemo(
    () => ({ currentPage: pg, pageSize: sz, totalItems: filtered.length }),
    [pg, sz, filtered.length],
  );
  const pgData = useMemo(() => getPageData(filtered, pg, sz), [filtered, pg, sz]);
  const pgResult = useMemo(
    () => createPaginationResult(pgData, filtered, pgState),
    [pgData, filtered, pgState],
  );

  const nextPage = useCallback(
    () => setPg((p) => validatePageNumber(p + 1, pgResult.totalPages)),
    [pgResult.totalPages],
  );
  const previousPage = useCallback(
    () => setPg((p) => validatePageNumber(p - 1, pgResult.totalPages)),
    [pgResult.totalPages],
  );
  const goToPage = useCallback(
    (p: number) => setPg(validatePageNumber(p, pgResult.totalPages)),
    [pgResult.totalPages],
  );
>>>>>>> 9c52f5f0
  const setPageSize = useCallback((s: number) => {
    setSz(validatePageSize(s));
    setPg(DEFAULT_INITIAL_PAGE);
  }, []);

  return { ...pgResult, filtered, isFiltering, nextPage, previousPage, goToPage, setPageSize };
}<|MERGE_RESOLUTION|>--- conflicted
+++ resolved
@@ -2,16 +2,12 @@
 import type { Expression, FilterOptions } from '../../types';
 import type { UsePaginatedFilterResult } from './react.types';
 import { DEFAULT_PAGE_SIZE, DEFAULT_INITIAL_PAGE } from './react.constants';
-<<<<<<< HEAD
-import { getPageData, createPaginationResult, validatePageNumber, validatePageSize } from '../shared';
-=======
 import {
   getPageData,
   createPaginationResult,
   validatePageNumber,
   validatePageSize,
 } from '../shared';
->>>>>>> 9c52f5f0
 import { useFilterCore, useIsFiltering } from './react.utils';
 
 export function usePaginatedFilter<T>(
@@ -26,15 +22,6 @@
   const filtered = useFilterCore(data, expression, options);
   const isFiltering = useIsFiltering(filtered, data);
 
-<<<<<<< HEAD
-  const pgState = useMemo(() => ({ currentPage: pg, pageSize: sz, totalItems: filtered.length }), [pg, sz, filtered.length]);
-  const pgData = useMemo(() => getPageData(filtered, pg, sz), [filtered, pg, sz]);
-  const pgResult = useMemo(() => createPaginationResult(pgData, filtered, pgState), [pgData, filtered, pgState]);
-
-  const nextPage = useCallback(() => setPg(p => validatePageNumber(p + 1, pgResult.totalPages)), [pgResult.totalPages]);
-  const previousPage = useCallback(() => setPg(p => validatePageNumber(p - 1, pgResult.totalPages)), [pgResult.totalPages]);
-  const goToPage = useCallback((p: number) => setPg(validatePageNumber(p, pgResult.totalPages)), [pgResult.totalPages]);
-=======
   const pgState = useMemo(
     () => ({ currentPage: pg, pageSize: sz, totalItems: filtered.length }),
     [pg, sz, filtered.length],
@@ -57,7 +44,6 @@
     (p: number) => setPg(validatePageNumber(p, pgResult.totalPages)),
     [pgResult.totalPages],
   );
->>>>>>> 9c52f5f0
   const setPageSize = useCallback((s: number) => {
     setSz(validatePageSize(s));
     setPg(DEFAULT_INITIAL_PAGE);

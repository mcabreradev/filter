--- conflicted
+++ resolved
@@ -13,15 +13,11 @@
 import { applyArrayOperators } from './array/array.operators';
 import { applyStringOperators } from './string/string.operators';
 import { applyLogicalOperators } from './logical/logical.operators';
-<<<<<<< HEAD
-import { evaluateNear, evaluateGeoBox, evaluateGeoPolygon } from './geospatial/geospatial.operators';
-=======
 import {
   evaluateNear,
   evaluateGeoBox,
   evaluateGeoPolygon,
 } from './geospatial/geospatial.operators';
->>>>>>> 9c52f5f0
 import {
   evaluateRecent,
   evaluateUpcoming,

import { ref, type Ref } from 'vue';

interface UseCodeEditorReturn {
  code: Ref<string>;
  highlightedCode: Ref<string>;
  highlightedOutput: Ref<string>;
  output: Ref<string>;
  error: Ref<string>;
  highlightCode: () => void;
  executeCode: (filterFn?: any) => Promise<void>;
  setCode: (newCode: string) => void;
}

export function useCodeEditor(initialCode = ''): UseCodeEditorReturn {
  const code = ref(initialCode);
  const highlightedCode = ref('');
  const highlightedOutput = ref('');
  const output = ref('');
  const error = ref('');

  const highlightCode = (): void => {
    let html = '';
    const codeText = code.value;
    let lastIndex = 0;

    const escapeHtml = (text: string): string => {
      return text.replace(/&/g, '&amp;').replace(/</g, '&lt;').replace(/>/g, '&gt;');
    };

    const patterns = [
      { regex: /(\/\/[^\n]*|\/\*[\s\S]*?\*\/)/g, className: 'token-comment' },
      {
        regex: /("(?:[^"\\]|\\.)*"|'(?:[^'\\]|\\.)*'|`(?:[^`\\]|\\.)*`)/g,
        className: 'token-string',
      },
      {
        regex:
          /\b(import|from|const|let|var|function|return|if|else|for|while|do|switch|case|break|continue|new|this|true|false|null|undefined|typeof|instanceof|try|catch|finally|throw|async|await|export|default)\b/g,
        className: 'token-keyword',
      },
      { regex: /\b(\d+\.?\d*)\b/g, className: 'token-number' },
      { regex: /\b([a-zA-Z_$][a-zA-Z0-9_$]*)\s*(?=\()/g, className: 'token-function' },
      { regex: /\.([a-zA-Z_$][a-zA-Z0-9_$]*)/g, className: 'token-property', hasDot: true },
    ];

    const tokens: Array<{
      start: number;
      end: number;
      className: string;
      text: string;
      hasDot?: boolean;
    }> = [];

    patterns.forEach(({ regex, className, hasDot }) => {
      let match;
      const r = new RegExp(regex.source, regex.flags);
      while ((match = r.exec(codeText)) !== null) {
        tokens.push({
          start: match.index,
          end: match.index + match[0].length,
          className,
          text: match[1] || match[0],
          hasDot,
        });
      }
    });

    tokens.sort((a, b) => a.start - b.start || b.end - b.start - (a.end - a.start));

    const usedRanges = new Set<string>();
    const finalTokens = tokens.filter((token) => {
      for (let i = token.start; i < token.end; i++) {
        if (usedRanges.has(String(i))) return false;
      }
      for (let i = token.start; i < token.end; i++) {
        usedRanges.add(String(i));
      }
      return true;
    });

    finalTokens.sort((a, b) => a.start - b.start);

    finalTokens.forEach((token) => {
      if (token.start > lastIndex) {
        html += escapeHtml(codeText.substring(lastIndex, token.start));
      }

      if (token.hasDot) {
        const dotIndex = codeText.lastIndexOf('.', token.start + 1);
        if (dotIndex >= lastIndex && dotIndex < token.start) {
          html += '.';
          lastIndex = dotIndex + 1;
        }
        html += `<span class="${token.className}">${escapeHtml(token.text)}</span>`;
      } else {
        html += `<span class="${token.className}">${escapeHtml(token.text)}</span>`;
      }

      lastIndex = token.end;
    });

    if (lastIndex < codeText.length) {
      html += escapeHtml(codeText.substring(lastIndex));
    }

    highlightedCode.value = html;
  };

  const highlightJson = (text: string): string => {
    const escapeHtml = (str: string): string => {
      return str.replace(/&/g, '&amp;').replace(/</g, '&lt;').replace(/>/g, '&gt;');
    };

    let html = '';
    let lastIndex = 0;
    const tokens: Array<{ start: number; end: number; type: string; value: string }> = [];

    const patterns = [
      { regex: /"[^"\\]*(?:\\.[^"\\]*)*"\s*:/g, type: 'property-key' },
      { regex: /"[^"\\]*(?:\\.[^"\\]*)*"/g, type: 'string' },
      { regex: /\b(true|false|null)\b/g, type: 'keyword' },
      { regex: /\b\d+\.?\d*\b/g, type: 'number' },
    ];

    patterns.forEach(({ regex, type }) => {
      let match;
      const r = new RegExp(regex.source, regex.flags);
      while ((match = r.exec(text)) !== null) {
        tokens.push({
          start: match.index,
          end: match.index + match[0].length,
          type,
          value: match[0],
        });
      }
    });

    tokens.sort((a, b) => a.start - b.start || b.end - b.start - (a.end - a.start));

    const usedRanges = new Set<number>();
    const finalTokens = tokens.filter((token) => {
      for (let i = token.start; i < token.end; i++) {
        if (usedRanges.has(i)) return false;
      }
      for (let i = token.start; i < token.end; i++) {
        usedRanges.add(i);
      }
      return true;
    });

    finalTokens.sort((a, b) => a.start - b.start);

    finalTokens.forEach((token) => {
      if (token.start > lastIndex) {
        html += escapeHtml(text.substring(lastIndex, token.start));
      }

      if (token.type === 'property-key') {
        const colonIndex = token.value.lastIndexOf(':');
        const keyPart = token.value.substring(0, colonIndex);
        const colonPart = token.value.substring(colonIndex);
        html += `<span class="token-property">${escapeHtml(keyPart)}</span>${escapeHtml(colonPart)}`;
      } else if (token.type === 'string') {
        html += `<span class="token-string">${escapeHtml(token.value)}</span>`;
      } else if (token.type === 'keyword') {
        html += `<span class="token-keyword">${escapeHtml(token.value)}</span>`;
      } else if (token.type === 'number') {
        html += `<span class="token-number">${escapeHtml(token.value)}</span>`;
      }

      lastIndex = token.end;
    });

    if (lastIndex < text.length) {
      html += escapeHtml(text.substring(lastIndex));
    }

    return html;
  };

  const executeCode = async (filterFn?: any): Promise<void> => {
    try {
      error.value = '';
      const logs: string[] = [];

      const mockConsole = {
        log: (...args: unknown[]) => {
          logs.push(
            args
              .map((arg) => (typeof arg === 'object' ? JSON.stringify(arg, null, 2) : String(arg)))
              .join(' '),
          );
        },
      };

      // Use the provided filterFn or throw error if not provided
      const filter = filterFn;

      // Validate that filter is a function
      if (typeof filter !== 'function') {
        throw new Error(
          'filter is not a function. Make sure the filter function is passed to executeCode.',
        );
      }

      const codeWithoutImport = code.value.replace(/import.*from.*['"];?\n?/g, '');

      const lines = codeWithoutImport.trim().split('\n');
      const lastLine = lines[lines.length - 1].trim();

      const isFilterCall =
        lastLine.startsWith('filter(') ||
        (lines.length > 1 && lastLine === '});' && codeWithoutImport.includes('filter('));

      let wrappedCode: string;

      if (
        isFilterCall &&
        !lastLine.startsWith('const ') &&
        !lastLine.startsWith('let ') &&
        !lastLine.startsWith('var ')
      ) {
        wrappedCode = `
          return (function() {
            const console = arguments[0];
            const filter = arguments[1];
            let __result__;
            ${codeWithoutImport.replace(/filter\(/g, '__result__ = filter(')}
            return __result__;
          });
        `;
      } else {
        wrappedCode = `
          return (function() {
            const console = arguments[0];
            const filter = arguments[1];
            ${codeWithoutImport}
          });
        `;
      }

      // Use Function constructor instead of eval for safer code execution
<<<<<<< HEAD
      const fn = new Function('return ' + wrappedCode)();
      const result = fn(mockConsole, filterFn);
=======
      const fn = new Function(wrappedCode)();
      const result = fn(mockConsole, filter);
>>>>>>> 69ddb0a1

      if (logs.length > 0) {
        output.value = logs.join('\n');
      } else if (result !== undefined) {
        output.value =
          typeof result === 'object' ? JSON.stringify(result, null, 2) : String(result);
      } else {
        output.value = 'No output';
      }

      highlightedOutput.value = highlightJson(output.value);
    } catch (e) {
      error.value = e instanceof Error ? e.message : String(e);
      output.value = '';
      highlightedOutput.value = '';
    }
  };

  const setCode = (newCode: string): void => {
    code.value = newCode;
    highlightCode();
  };

  return {
    code,
    highlightedCode,
    highlightedOutput,
    output,
    error,
    highlightCode,
    executeCode,
    setCode,
  };
}<|MERGE_RESOLUTION|>--- conflicted
+++ resolved
@@ -1,4 +1,6 @@
 import { ref, type Ref } from 'vue';
+
+type FilterFunction = (data: unknown[], condition: Record<string, unknown>) => unknown[];
 
 interface UseCodeEditorReturn {
   code: Ref<string>;
@@ -7,9 +9,14 @@
   output: Ref<string>;
   error: Ref<string>;
   highlightCode: () => void;
-  executeCode: (filterFn?: any) => Promise<void>;
+  executeCode: (filterFn?: FilterFunction) => Promise<void>;
   setCode: (newCode: string) => void;
 }
+
+// Shared utility for HTML escaping
+const escapeHtml = (text: string): string => {
+  return text.replace(/&/g, '&amp;').replace(/</g, '&lt;').replace(/>/g, '&gt;');
+};
 
 export function useCodeEditor(initialCode = ''): UseCodeEditorReturn {
   const code = ref(initialCode);
@@ -19,13 +26,9 @@
   const error = ref('');
 
   const highlightCode = (): void => {
-    let html = '';
+    const parts: string[] = [];
     const codeText = code.value;
     let lastIndex = 0;
-
-    const escapeHtml = (text: string): string => {
-      return text.replace(/&/g, '&amp;').replace(/</g, '&lt;').replace(/>/g, '&gt;');
-    };
 
     const patterns = [
       { regex: /(\/\/[^\n]*|\/\*[\s\S]*?\*\/)/g, className: 'token-comment' },
@@ -67,13 +70,13 @@
 
     tokens.sort((a, b) => a.start - b.start || b.end - b.start - (a.end - a.start));
 
-    const usedRanges = new Set<string>();
+    const usedRanges = new Set<number>();
     const finalTokens = tokens.filter((token) => {
       for (let i = token.start; i < token.end; i++) {
-        if (usedRanges.has(String(i))) return false;
-      }
-      for (let i = token.start; i < token.end; i++) {
-        usedRanges.add(String(i));
+        if (usedRanges.has(i)) return false;
+      }
+      for (let i = token.start; i < token.end; i++) {
+        usedRanges.add(i);
       }
       return true;
     });
@@ -82,36 +85,32 @@
 
     finalTokens.forEach((token) => {
       if (token.start > lastIndex) {
-        html += escapeHtml(codeText.substring(lastIndex, token.start));
+        parts.push(escapeHtml(codeText.substring(lastIndex, token.start)));
       }
 
       if (token.hasDot) {
         const dotIndex = codeText.lastIndexOf('.', token.start + 1);
         if (dotIndex >= lastIndex && dotIndex < token.start) {
-          html += '.';
+          parts.push('.');
           lastIndex = dotIndex + 1;
         }
-        html += `<span class="${token.className}">${escapeHtml(token.text)}</span>`;
+        parts.push(`<span class="${token.className}">${escapeHtml(token.text)}</span>`);
       } else {
-        html += `<span class="${token.className}">${escapeHtml(token.text)}</span>`;
+        parts.push(`<span class="${token.className}">${escapeHtml(token.text)}</span>`);
       }
 
       lastIndex = token.end;
     });
 
     if (lastIndex < codeText.length) {
-      html += escapeHtml(codeText.substring(lastIndex));
+      parts.push(escapeHtml(codeText.substring(lastIndex)));
     }
 
-    highlightedCode.value = html;
+    highlightedCode.value = parts.join('');
   };
 
   const highlightJson = (text: string): string => {
-    const escapeHtml = (str: string): string => {
-      return str.replace(/&/g, '&amp;').replace(/</g, '&lt;').replace(/>/g, '&gt;');
-    };
-
-    let html = '';
+    const parts: string[] = [];
     let lastIndex = 0;
     const tokens: Array<{ start: number; end: number; type: string; value: string }> = [];
 
@@ -152,33 +151,35 @@
 
     finalTokens.forEach((token) => {
       if (token.start > lastIndex) {
-        html += escapeHtml(text.substring(lastIndex, token.start));
+        parts.push(escapeHtml(text.substring(lastIndex, token.start)));
       }
 
       if (token.type === 'property-key') {
         const colonIndex = token.value.lastIndexOf(':');
         const keyPart = token.value.substring(0, colonIndex);
         const colonPart = token.value.substring(colonIndex);
-        html += `<span class="token-property">${escapeHtml(keyPart)}</span>${escapeHtml(colonPart)}`;
+        parts.push(
+          `<span class="token-property">${escapeHtml(keyPart)}</span>${escapeHtml(colonPart)}`,
+        );
       } else if (token.type === 'string') {
-        html += `<span class="token-string">${escapeHtml(token.value)}</span>`;
+        parts.push(`<span class="token-string">${escapeHtml(token.value)}</span>`);
       } else if (token.type === 'keyword') {
-        html += `<span class="token-keyword">${escapeHtml(token.value)}</span>`;
+        parts.push(`<span class="token-keyword">${escapeHtml(token.value)}</span>`);
       } else if (token.type === 'number') {
-        html += `<span class="token-number">${escapeHtml(token.value)}</span>`;
+        parts.push(`<span class="token-number">${escapeHtml(token.value)}</span>`);
       }
 
       lastIndex = token.end;
     });
 
     if (lastIndex < text.length) {
-      html += escapeHtml(text.substring(lastIndex));
+      parts.push(escapeHtml(text.substring(lastIndex)));
     }
 
-    return html;
-  };
-
-  const executeCode = async (filterFn?: any): Promise<void> => {
+    return parts.join('');
+  };
+
+  const executeCode = async (filterFn?: FilterFunction): Promise<void> => {
     try {
       error.value = '';
       const logs: string[] = [];
@@ -239,14 +240,9 @@
         `;
       }
 
-      // Use Function constructor instead of eval for safer code execution
-<<<<<<< HEAD
-      const fn = new Function('return ' + wrappedCode)();
-      const result = fn(mockConsole, filterFn);
-=======
+      // Use Function constructor to create sandboxed code execution environment
       const fn = new Function(wrappedCode)();
       const result = fn(mockConsole, filter);
->>>>>>> 69ddb0a1
 
       if (logs.length > 0) {
         output.value = logs.join('\n');

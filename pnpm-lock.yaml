--- conflicted
+++ resolved
@@ -9,11 +9,7 @@
   .:
     dependencies:
       zod:
-<<<<<<< HEAD
         specifier: ^4.1.12
-=======
-        specifier: ^4.1.5
->>>>>>> f9cd3881
         version: 4.1.12
     devDependencies:
       '@typescript-eslint/eslint-plugin':
